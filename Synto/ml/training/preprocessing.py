"""
Module containing functions for preparation of the training sets for policy and value network
"""

import os
from abc import ABC
from multiprocessing import Manager, Process, Pool
from typing import List
from tqdm import tqdm

import ray
<<<<<<< HEAD
import torch
=======
# from queue import Queue, Empty
from ray.util.queue import Queue, Empty
>>>>>>> 1d4bb5f6
from CGRtools import smiles
from CGRtools.containers import MoleculeContainer
from CGRtools.exceptions import InvalidAromaticRing
from CGRtools.files import SMILESRead
from CGRtools.reactor import Reactor
<<<<<<< HEAD
from ray.util.queue import Queue, Empty
=======
import torch
>>>>>>> 1d4bb5f6
from torch_geometric.data import Data, InMemoryDataset
from torch_geometric.data.makedirs import makedirs
from torch_geometric.transforms import ToUndirected

from ...utils.loading import load_reaction_rules


class ValueNetworkDataset(InMemoryDataset, ABC):
    """
    Value network dataset
    """

    def __init__(self, processed_molecules_path=None):
        """
        Initializes a value network dataset object.

        :param processed_molecules_path: The path to a file containing processed molecules (retrons) extracted from
        search tree.
        """
        super().__init__(None, None, None)

        if processed_molecules_path:
            self.data, self.slices = self.prepare_from_path(processed_molecules_path)

    def prepare_pyg(self, molecule):
        """
        It takes a molecule as input, and converts the molecule to a PyTorch geometric graph,
        assigns the reward value (label) to the graph, and returns the graph.

        :param molecule: The molecule object that represents a chemical compound.
        :return: a PyTorch Geometric (PyG) graph representation of a molecule. If the molecule has a "label" key in its
        metadata, the function sets the reward variable to the value of the "label" key converted to a float. Otherwise,
        the reward variable is set to 0.
        """
        if len(molecule) > 2:
            if "label" in molecule.meta.keys():
                reward = float(molecule.meta["label"])
            else:
                reward = 0

            pyg = mol_to_pyg(molecule)
            if pyg:
                pyg.y = torch.tensor([reward])
                return pyg
            else:
                return None

    def prepare_from_path(self, processed_molecules_path):
        """
        The function prepares processed data from a given file path by reading SMILES data, converting it to
        PyTorch geometric graph format, and returning the processed data and slices.

        :param processed_molecules_path: The path to a file containing processed molecules. It is assumed that the file
        is in a format that can be read by the SMILESRead class, and that it has a header row with a column
        named "label"
        :return: data (PyTorch geometric graphs) and slices.
        """
        processed_data = []
        with SMILESRead(processed_molecules_path, header=["label"]) as inp:
            for mol in inp:
                pyg = self.prepare_pyg(mol)
                if pyg:
                    processed_data.append(pyg)
        data, slices = self.collate(processed_data)
        return data, slices


class FilteringPolicyDataset(InMemoryDataset):
    """
    Policy network dataset
    """

    def __init__(self, molecules_path, reaction_rules_path, output_path, num_cpus=1):
        """
        Initializes a policy network dataset object.

        :param molecules_path: The path to the file containing the molecules data
        :param reaction_rules_path: The path to the file containing the reaction rules.
        :param output_path: The output path is the location where policy network dataset will be stored.
        :param num_cpus: Specifies the number of CPUs to be used for the data preparation.
        """
        super().__init__(None, None, None)

        self.molecules_path = molecules_path
        self.reaction_rules_path = reaction_rules_path
        self.output_path = output_path
        self.num_cpus = num_cpus
        self.batch_prep_size = 10

        if output_path and os.path.exists(output_path):
            self.data, self.slices = torch.load(self.output_path)
        else:
            self.data, self.slices = self.prepare_data()

    def prepare_data(self):
        """
        The function prepares data by loading reaction rules, initializing Ray, preprocessing the molecules, collating
        the data, and returning the data and slices.
        :return: data (PyTorch geometric graphs) and slices.
        """

        ray.init(num_cpus=self.num_cpus, ignore_reinit_error=True)
        reaction_rules = load_reaction_rules(self.reaction_rules_path)
        reaction_rules_ids = ray.put(reaction_rules)

        to_process = Queue(maxsize=self.batch_prep_size * self.num_cpus)
        processed_data = []
<<<<<<< HEAD
        print(f'{len(mols_batches)} batches were created with {len(mols_batches[0])} molecules each')
        for mols_batch in tqdm(mols_batches):
            for mol in mols_batch:
                to_process.put(mol)
            del mols_batch
            results_ids = [preprocess_filtering_policy_molecules.remote(to_process, reaction_rules_ids) for _ in
                           range(self.num_cpus)]
            results = [graph for res in ray.get(results_ids) if res for graph in res]
            processed_data.extend(results)
=======
        results_ids = [preprocess_policy_molecules.remote(to_process, reaction_rules_ids) for _ in range(self.num_cpus)]

        with open(self.molecules_path, "r") as inp_data:
            for molecule in tqdm(inp_data.read().splitlines()):
                to_process.put(molecule)

        results = [graph for res in ray.get(results_ids) if res for graph in res]
        processed_data.extend(results)
>>>>>>> 1d4bb5f6

        ray.shutdown()

        for pyg in processed_data:
            pyg.y_rules = pyg.y_rules.to_dense()
            pyg.y_priority = pyg.y_priority.to_dense()

        data, slices = self.collate(processed_data)
        if self.output_path:
            makedirs(os.path.dirname(self.output_path))
            torch.save((data, slices), self.output_path)

        return data, slices

    def prepare_data_no_ray(self):
        #######
        # /!\ Possible alternatives to ray, has to be checked once pytorch updated
        #######

        global reaction_rules
        reaction_rules = load_reaction_rules(self.reaction_rules_path)

        with Manager() as m, Pool() as p:
            to_process = m.Queue()

            processed_data = []
            # print(f'{len(mols_batches)} batches were created with {len(mols_batches[0])} molecules each')
            mols_batch = []
            with open(self.molecules_path, "r") as inp_data:
                for molecule in tqdm(inp_data.read().splitlines()):
                    mols_batch.append(molecule)
                    if len(mols_batch) == self.batch_prep_size:  # * self.num_cpus:
                        for mol in mols_batch:
                            to_process.put(mol)
                        mols_batch = []
                        workers_results = m.list()

                        workers = [p.apply_async(preprocess_policy_molecules, (to_process, workers_results)) for _ in range(40)]
                        print([res.get() for res in workers])
                        # # for i in range(40):
                        # #     w = Process(target=preprocess_policy_molecules, args=(to_process, workers_results))
                        # #     w.start()
                        # #     workers.append(w)
                        # # for w in workers:
                        # #     w.join()
                        # results = [graph for res in ray.get(results_ids) if res for graph in res]
                        # processed_data.extend(list(workers_results))
                        # mols_batch = []

        for pyg in processed_data:
            pyg.y_rules = pyg.y_rules.to_dense()
            pyg.y_priority = pyg.y_priority.to_dense()

        data, slices = self.collate(processed_data)
        if self.output_path:
            makedirs(os.path.dirname(self.output_path))
            torch.save((data, slices), self.output_path)

        return data, slices


def reaction_rules_appliance(molecule, reaction_rules):
    """
    The function applies each rule from the list of reaction rules to a given molecule and returns the indexes of
    the successfully applied regular rules and the indexes of the prioritized rules.

    :param molecule: The given molecule
    :param reaction_rules: The list of reaction rules
    :return: two lists: indexes of successfully applied regular and priority reaction rules.
    """

    applied_rules, priority_rules = [], []
    for i, rule in enumerate(reaction_rules):

        rule_applied = False
        rule_prioritized = False

        try:
            tmp = [molecule.copy()]
            for reaction in rule(tmp):
                for prod in reaction.products:

                    prod.kekule()
                    if prod.check_valence():
                        break
                    else:
                        rule_applied = True

                    # check priority rules
                    if len(reaction.products) > 1:
                        # check coupling retro manual
                        if all(len(mol) > 6 for mol in reaction.products):
                            if sum(len(mol) for mol in reaction.products) - len(reaction.reactants[0]) < 6:
                                rule_prioritized = True
                    else:
                        # check cyclization retro manual
                        if sum(len(mol.sssr) for mol in reaction.products) < sum(
                                len(mol.sssr) for mol in reaction.reactants):
                            rule_prioritized = True
            #
            if rule_applied:
                applied_rules.append(i)
                #
                if rule_prioritized:
                    priority_rules.append(i)

        except:
            continue

    return applied_rules, priority_rules


@ray.remote
def preprocess_filtering_policy_molecules(to_process: Queue, reaction_rules: List[Reactor]):
    """
    The function preprocesses a list of molecules by applying reaction rules and converting molecules into PyTorch
    geometric graphs. Successfully applied rules are converted to binary vectors for policy network training.

    :param to_process: The queue containing SMILES of molecules to be converted to the training data.
    :type to_process: Queue
    :param reaction_rules: The list of reaction rules.
    :type reaction_rules: List[Reactor]
    :return: a list of PyGraph objects.
    """

    pyg_graphs = []
    while True:
        try:
            molecule = smiles(to_process.get(timeout=30))
            if not isinstance(molecule, MoleculeContainer):
                continue

            # reaction reaction_rules application
            applied_rules, priority_rules = reaction_rules_appliance(molecule, reaction_rules)
            y_rules = torch.sparse_coo_tensor([applied_rules], torch.ones(len(applied_rules)),
                                              (len(reaction_rules),), dtype=torch.uint8)
            y_priority = torch.sparse_coo_tensor([priority_rules], torch.ones(len(priority_rules)),
                                                 (len(reaction_rules),), dtype=torch.uint8)

            y_rules = torch.unsqueeze(y_rules, 0)
            y_priority = torch.unsqueeze(y_priority, 0)

            pyg_graph = mol_to_pyg(molecule)
            if not pyg_graph:
                continue
            pyg_graph.y_rules = y_rules
            pyg_graph.y_priority = y_priority
            pyg_graphs.append(pyg_graph)
        except Empty:
            break
    return pyg_graphs


def preprocess_policy_molecules_no_ray(to_process: Queue, workers_results):
    #######
    # /!\ Possible alternatives to ray, has to be checked once pytorch updated
    #######

    pyg_graphs = []
    while True:
        try:
            molecule_str = to_process.get(timeout=1)
            molecule = smiles(molecule_str)
            if not isinstance(molecule, MoleculeContainer):
                continue

            # reaction reaction_rules application
            applied_rules, priority_rules = reaction_rules_appliance(molecule, reaction_rules)
            y_rules = torch.sparse_coo_tensor([applied_rules], torch.ones(len(applied_rules)), (len(reaction_rules),),
                                              dtype=torch.uint8)
            y_priority = torch.sparse_coo_tensor([priority_rules], torch.ones(len(priority_rules)),
                                                 (len(reaction_rules),), dtype=torch.uint8)

            y_rules = torch.unsqueeze(y_rules, 0)
            y_priority = torch.unsqueeze(y_priority, 0)

            pyg_graph = mol_to_pyg(molecule)
            if pyg_graph:
                pyg_graph.y_rules = y_rules
                pyg_graph.y_priority = y_priority
            else:
                continue

            pyg_graphs.append(pyg_graph)
        except Empty:
            break
    workers_results.extend(pyg_graphs) #[pyg for pyg in pyg_graphs if pyg])
    return pyg_graphs


def atom_to_vector(atom):
    """
    Given an atom, return a vector of length 8 with the following information:

    1. Atomic number
    2. Period
    3. Group
    4. Number of electrons + atom's charge
    5. Shell
    6. Total number of hydrogens
    7. Whether the atom is in a ring
    8. Number of neighbors

    :param atom: the atom object
    :return: The vector of the atom.
    """
    vector = torch.zeros(8, dtype=torch.uint8)
    period, group, shell, electrons = MENDEL_INFO[atom.atomic_symbol]
    vector[0] = atom.atomic_number
    vector[1] = period
    vector[2] = group
    vector[3] = electrons + atom.charge
    vector[4] = shell
    vector[5] = atom.total_hydrogens
    vector[6] = int(atom.in_ring)
    vector[7] = atom.neighbors
    return vector


def bonds_to_vector(molecule: MoleculeContainer, atom_ind: int):
    """
    The function takes a molecule and an atom index as input, and returns a vector representing the bond
    orders of the atom's bonds.

    :param molecule: The given molecule
    :type molecule: MoleculeContainer
    :param atom_ind: The the index of the atom in the molecule for which we want to calculate the bond vector.
    :type atom_ind: int
    :return: a torch tensor of size 3, with each element representing the order of bonds connected to the atom
    with the given index in the molecule.
    """
    vector = torch.zeros(3, dtype=torch.uint8)
    for b_order in molecule._bonds[atom_ind].values():
        vector[int(b_order) - 1] += 1
    return vector


def mol_to_matrix(molecule: MoleculeContainer):
    """
    Given a target, it returns a vector of shape (max_atoms, 12) where each row is an atom and each
    column is a feature.

    :param molecule: The target to be converted to a vector
    :type molecule: MoleculeContainer
    :return: The atoms_vectors array
    """

    atoms_vectors = torch.zeros((len(molecule), 11), dtype=torch.uint8)
    for n, atom in molecule.atoms():
        atoms_vectors[n - 1][:8] = atom_to_vector(atom)
    for n, _ in molecule.atoms():
        atoms_vectors[n - 1][8:] = bonds_to_vector(molecule, n)

    return atoms_vectors


def mol_to_pyg(molecule: MoleculeContainer):
    """
    It takes a list of molecules and returns a list of PyTorch Geometric graphs,
    a one-hot encoded vectors of the atoms, and a matrices of the bonds.

    :param molecule: The molecule to be converted to PyTorch Geometric graph.
    :return: A list of pyg graphs
    """

    molecule = molecule.copy()
    try:
        molecule.canonicalize()
        molecule.kekule()
        if molecule.check_valence():
            return None
    except InvalidAromaticRing:
        return None

    # remapping target for torch_geometric because
    # it is necessary that the elements in edge_index only hold nodes_idx in the range { 0, ..., num_nodes - 1}
    new_mappings = {n: i for i, (n, _) in enumerate(molecule.atoms(), 1)}
    molecule.remap(new_mappings)

    # get edge indexes from target mapping
    edge_index = []
    for atom, neighbour, bond in molecule.bonds():
        edge_index.append([atom - 1, neighbour - 1])
    edge_index = torch.tensor(edge_index, dtype=torch.long)

    #
    x = mol_to_matrix(molecule)

    mol_pyg_graph = Data(x=x, edge_index=edge_index.t().contiguous())
    mol_pyg_graph = ToUndirected()(mol_pyg_graph)

    assert mol_pyg_graph.is_undirected()
    return mol_pyg_graph


MENDEL_INFO = {"Ag": (5, 11, 1, 1), "Al": (3, 13, 2, 1), "Ar": (3, 18, 2, 6), "As": (4, 15, 2, 3), "B": (2, 13, 2, 1),
    "Ba": (6, 2, 1, 2), "Bi": (6, 15, 2, 3), "Br": (4, 17, 2, 5), "C": (2, 14, 2, 2), "Ca": (4, 2, 1, 2),
    "Ce": (6, None, 1, 2), "Cl": (3, 17, 2, 5), "Cr": (4, 6, 1, 1), "Cs": (6, 1, 1, 1), "Cu": (4, 11, 1, 1),
    "Dy": (6, None, 1, 2), "Er": (6, None, 1, 2), "F": (2, 17, 2, 5), "Fe": (4, 8, 1, 2), "Ga": (4, 13, 2, 1),
    "Gd": (6, None, 1, 2), "Ge": (4, 14, 2, 2), "Hg": (6, 12, 1, 2), "I": (5, 17, 2, 5), "In": (5, 13, 2, 1),
    "K": (4, 1, 1, 1), "La": (6, 3, 1, 2), "Li": (2, 1, 1, 1), "Mg": (3, 2, 1, 2), "Mn": (4, 7, 1, 2),
    "N": (2, 15, 2, 3), "Na": (3, 1, 1, 1), "Nd": (6, None, 1, 2), "O": (2, 16, 2, 4), "P": (3, 15, 2, 3),
    "Pb": (6, 14, 2, 2), "Pd": (5, 10, 3, 10), "Pr": (6, None, 1, 2), "Rb": (5, 1, 1, 1), "S": (3, 16, 2, 4),
    "Sb": (5, 15, 2, 3), "Se": (4, 16, 2, 4), "Si": (3, 14, 2, 2), "Sm": (6, None, 1, 2), "Sn": (5, 14, 2, 2),
    "Sr": (5, 2, 1, 2), "Te": (5, 16, 2, 4), "Ti": (4, 4, 1, 2), "Tl": (6, 13, 2, 1), "Yb": (6, None, 1, 2),
    "Zn": (4, 12, 1, 2), }<|MERGE_RESOLUTION|>--- conflicted
+++ resolved
@@ -9,27 +9,19 @@
 from tqdm import tqdm
 
 import ray
-<<<<<<< HEAD
-import torch
-=======
 # from queue import Queue, Empty
 from ray.util.queue import Queue, Empty
->>>>>>> 1d4bb5f6
 from CGRtools import smiles
 from CGRtools.containers import MoleculeContainer
 from CGRtools.exceptions import InvalidAromaticRing
 from CGRtools.files import SMILESRead
 from CGRtools.reactor import Reactor
-<<<<<<< HEAD
-from ray.util.queue import Queue, Empty
-=======
 import torch
->>>>>>> 1d4bb5f6
 from torch_geometric.data import Data, InMemoryDataset
 from torch_geometric.data.makedirs import makedirs
 from torch_geometric.transforms import ToUndirected
 
-from ...utils.loading import load_reaction_rules
+from Synto.utils.loading import load_reaction_rules
 
 
 class ValueNetworkDataset(InMemoryDataset, ABC):
@@ -132,18 +124,7 @@
 
         to_process = Queue(maxsize=self.batch_prep_size * self.num_cpus)
         processed_data = []
-<<<<<<< HEAD
-        print(f'{len(mols_batches)} batches were created with {len(mols_batches[0])} molecules each')
-        for mols_batch in tqdm(mols_batches):
-            for mol in mols_batch:
-                to_process.put(mol)
-            del mols_batch
-            results_ids = [preprocess_filtering_policy_molecules.remote(to_process, reaction_rules_ids) for _ in
-                           range(self.num_cpus)]
-            results = [graph for res in ray.get(results_ids) if res for graph in res]
-            processed_data.extend(results)
-=======
-        results_ids = [preprocess_policy_molecules.remote(to_process, reaction_rules_ids) for _ in range(self.num_cpus)]
+        results_ids = [preprocess_filtering_policy_molecules.remote(to_process, reaction_rules_ids) for _ in range(self.num_cpus)]
 
         with open(self.molecules_path, "r") as inp_data:
             for molecule in tqdm(inp_data.read().splitlines()):
@@ -151,7 +132,6 @@
 
         results = [graph for res in ray.get(results_ids) if res for graph in res]
         processed_data.extend(results)
->>>>>>> 1d4bb5f6
 
         ray.shutdown()
 
@@ -189,7 +169,7 @@
                         mols_batch = []
                         workers_results = m.list()
 
-                        workers = [p.apply_async(preprocess_policy_molecules, (to_process, workers_results)) for _ in range(40)]
+                        workers = [p.apply_async(preprocess_filtering_policy_molecules, (to_process, workers_results)) for _ in range(40)]
                         print([res.get() for res in workers])
                         # # for i in range(40):
                         # #     w = Process(target=preprocess_policy_molecules, args=(to_process, workers_results))
