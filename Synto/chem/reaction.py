--- conflicted
+++ resolved
@@ -1,175 +1,170 @@
-"""
-Module containing classes and functions for manipulating reactions and reaction rules
-"""
-
-<<<<<<< HEAD
-from CGRtools.containers import MoleculeContainer
-from CGRtools.containers import ReactionContainer
-from CGRtools.reactor import Reactor
-=======
-from .standardizer import Standardizer
-
-from CGRtools import Reactor
-from CGRtools.containers import MoleculeContainer
-from CGRtools.containers import ReactionContainer
-from CGRtools.files import RDFRead, RDFWrite
-from multiprocessing import Queue, Process, Manager
-from tqdm import tqdm
-from logging import warning, getLogger
-import os
->>>>>>> 1d4bb5f6
-
-
-class Reaction(ReactionContainer):
-    """
-    Reaction class can be used for a general representation of reaction for different chemoinformatics Python packages
-    """
-
-    def __init__(self, *args, **kwargs):
-        """
-        Initializes the reaction object.
-        """
-        super().__init__(*args, **kwargs)
-
-
-def add_small_mols(big_mol, small_molecules=None):
-    """
-    The function takes a molecule and returns a list of modified molecules where each small molecule has been added to
-    the big molecule.
-
-    :param big_mol: A molecule
-    :param small_molecules: A list of small molecules that need to be added to the molecule
-    :return: Returns a list of molecules.
-    """
-    if small_molecules:
-        tmp_mol = big_mol.copy()
-        transition_mapping = {}
-        for small_mol in small_molecules:
-
-            for n, atom in small_mol.atoms():
-                new_number = tmp_mol.add_atom(atom.atomic_symbol)
-                transition_mapping[n] = new_number
-
-            for atom, neighbor, bond in small_mol.bonds():
-                tmp_mol.add_bond(transition_mapping[atom], transition_mapping[neighbor], bond)
-
-            transition_mapping = {}
-        return tmp_mol.split()
-    else:
-        return [big_mol]
-
-
-def apply_reaction_rule(molecule: MoleculeContainer, reaction_rule: Reactor):
-    """
-    The function applies a reaction rule to a given molecule.
-
-    :param molecule: A MoleculeContainer object representing the molecule on which the reaction rule will be applied
-    :type molecule: MoleculeContainer
-    :param reaction_rule: The reaction_rule is an instance of the Reactor class. It represents a reaction rule that
-    can be applied to a molecule
-    :type reaction_rule: Reactor
-    """
-
-    try:
-        reactants = add_small_mols(molecule, small_molecules=False)
-
-        unsorted_reactions = list(reaction_rule(reactants))
-        sorted_reactions = sorted(unsorted_reactions,
-                                  key=lambda reaction: len(list(filter(lambda x: len(x) > 6, reaction.products))),
-                                  reverse=True)
-
-        reactions = sorted_reactions[:3]  # Take top-N reactions from reactor
-    except IndexError:
-        reactions = []
-
-    for reaction in reactions:
-        yield reaction
-
-
-def cleaner(reaction: ReactionContainer, logger):
-    """
-    Standardize a reaction according to external script
-
-    :param reaction: ReactionContainer to clean/standardize
-    :param logger: Logger - to avoid writing log
-    :return: ReactionContainer or empty list
-    """
-    standardizer = Standardizer(skip_errors=True, keep_unbalanced_ions=False, id_tag='Reaction_ID', keep_reagents=False,
-                                ignore_mapping=True, action_on_isotopes=2, skip_tautomerize=True, logger=logger)
-    return standardizer.standardize(reaction)
-
-
-def worker_cleaner(to_clean: Queue, to_write: Queue):
-    """
-    Launches standardizations using the Queue to_clean. Fills the to_write Queue with results
-
-    :param to_clean: Queue of reactions to clean/standardize
-    :param to_write: Standardized outputs to write
-    """
-    logger = getLogger()
-    logger.disabled = True
-    while True:
-        raw_reaction = to_clean.get()
-        if raw_reaction == "Quit":
-            break
-        res = cleaner(raw_reaction, logger)
-        if res:
-            to_write.put(res)
-    logger.disabled = False
-
-
-def cleaner_writer(output_file: str, to_write: Queue, remove_old=True):
-    """
-    Writes in output file the standardized reactions
-
-    :param output_file: output file path
-    :param to_write: Standardized ReactionContainer to write
-    :param remove_old: whenever to remove or not an already existing file
-    """
-
-    if remove_old and os.path.isfile(output_file):
-        os.remove(output_file)
-        warning(f"Removed {output_file}")
-
-    with RDFWrite(output_file) as out:
-        while True:
-            res = to_write.get()
-            if res == "Quit":
-                break
-            out.write(res)
-
-
-def reactions_cleaner(input_file: str, output_file: str, num_cpus: int, batch_prep_size: int = 100):
-    """
-    Writes in output file the standardized reactions
-
-    :param input_file: input RDF file path
-    :param output_file: output RDF file path
-    :param num_cpus: number of CPU to be parallelized
-    :param batch_prep_size: size of each batch per CPU
-    """
-    with Manager() as m:
-        to_clean = m.Queue(maxsize=num_cpus * batch_prep_size)
-        to_write = m.Queue(maxsize=batch_prep_size)
-
-        writer = Process(target=cleaner_writer, args=(output_file, to_write,))
-        writer.start()
-
-        workers = []
-        for _ in range(num_cpus - 2):
-            w = Process(target=worker_cleaner, args=(to_clean, to_write))
-            w.start()
-            workers.append(w)
-
-        with RDFRead(input_file, indexable=True) as reactions:
-            reactions.reset_index()
-            for n, raw_reaction in tqdm(enumerate(reactions), total=len(reactions)):
-                to_clean.put(raw_reaction)
-
-        for _ in workers:
-            to_clean.put("Quit")
-        for w in workers:
-            w.join()
-
-        to_write.put("Quit")
-        writer.join()
+"""
+Module containing classes and functions for manipulating reactions and reaction rules
+"""
+
+from .standardizer import Standardizer
+
+from CGRtools import Reactor
+from CGRtools.containers import MoleculeContainer
+from CGRtools.containers import ReactionContainer
+from CGRtools.files import RDFRead, RDFWrite
+from multiprocessing import Queue, Process, Manager
+from tqdm import tqdm
+from logging import warning, getLogger
+import os
+from CGRtools.reactor import Reactor
+
+
+class Reaction(ReactionContainer):
+    """
+    Reaction class can be used for a general representation of reaction for different chemoinformatics Python packages
+    """
+
+    def __init__(self, *args, **kwargs):
+        """
+        Initializes the reaction object.
+        """
+        super().__init__(*args, **kwargs)
+
+
+def add_small_mols(big_mol, small_molecules=None):
+    """
+    The function takes a molecule and returns a list of modified molecules where each small molecule has been added to
+    the big molecule.
+
+    :param big_mol: A molecule
+    :param small_molecules: A list of small molecules that need to be added to the molecule
+    :return: Returns a list of molecules.
+    """
+    if small_molecules:
+        tmp_mol = big_mol.copy()
+        transition_mapping = {}
+        for small_mol in small_molecules:
+
+            for n, atom in small_mol.atoms():
+                new_number = tmp_mol.add_atom(atom.atomic_symbol)
+                transition_mapping[n] = new_number
+
+            for atom, neighbor, bond in small_mol.bonds():
+                tmp_mol.add_bond(transition_mapping[atom], transition_mapping[neighbor], bond)
+
+            transition_mapping = {}
+        return tmp_mol.split()
+    else:
+        return [big_mol]
+
+
+def apply_reaction_rule(molecule: MoleculeContainer, reaction_rule: Reactor):
+    """
+    The function applies a reaction rule to a given molecule.
+
+    :param molecule: A MoleculeContainer object representing the molecule on which the reaction rule will be applied
+    :type molecule: MoleculeContainer
+    :param reaction_rule: The reaction_rule is an instance of the Reactor class. It represents a reaction rule that
+    can be applied to a molecule
+    :type reaction_rule: Reactor
+    """
+
+    try:
+        reactants = add_small_mols(molecule, small_molecules=False)
+
+        unsorted_reactions = list(reaction_rule(reactants))
+        sorted_reactions = sorted(unsorted_reactions,
+                                  key=lambda reaction: len(list(filter(lambda x: len(x) > 6, reaction.products))),
+                                  reverse=True)
+
+        reactions = sorted_reactions[:3]  # Take top-N reactions from reactor
+    except IndexError:
+        reactions = []
+
+    for reaction in reactions:
+        yield reaction
+
+
+def cleaner(reaction: ReactionContainer, logger):
+    """
+    Standardize a reaction according to external script
+
+    :param reaction: ReactionContainer to clean/standardize
+    :param logger: Logger - to avoid writing log
+    :return: ReactionContainer or empty list
+    """
+    standardizer = Standardizer(skip_errors=True, keep_unbalanced_ions=False, id_tag='Reaction_ID', keep_reagents=False,
+                                ignore_mapping=True, action_on_isotopes=2, skip_tautomerize=True, logger=logger)
+    return standardizer.standardize(reaction)
+
+
+def worker_cleaner(to_clean: Queue, to_write: Queue):
+    """
+    Launches standardizations using the Queue to_clean. Fills the to_write Queue with results
+
+    :param to_clean: Queue of reactions to clean/standardize
+    :param to_write: Standardized outputs to write
+    """
+    logger = getLogger()
+    logger.disabled = True
+    while True:
+        raw_reaction = to_clean.get()
+        if raw_reaction == "Quit":
+            break
+        res = cleaner(raw_reaction, logger)
+        if res:
+            to_write.put(res)
+    logger.disabled = False
+
+
+def cleaner_writer(output_file: str, to_write: Queue, remove_old=True):
+    """
+    Writes in output file the standardized reactions
+
+    :param output_file: output file path
+    :param to_write: Standardized ReactionContainer to write
+    :param remove_old: whenever to remove or not an already existing file
+    """
+
+    if remove_old and os.path.isfile(output_file):
+        os.remove(output_file)
+        warning(f"Removed {output_file}")
+
+    with RDFWrite(output_file) as out:
+        while True:
+            res = to_write.get()
+            if res == "Quit":
+                break
+            out.write(res)
+
+
+def reactions_cleaner(input_file: str, output_file: str, num_cpus: int, batch_prep_size: int = 100):
+    """
+    Writes in output file the standardized reactions
+
+    :param input_file: input RDF file path
+    :param output_file: output RDF file path
+    :param num_cpus: number of CPU to be parallelized
+    :param batch_prep_size: size of each batch per CPU
+    """
+    with Manager() as m:
+        to_clean = m.Queue(maxsize=num_cpus * batch_prep_size)
+        to_write = m.Queue(maxsize=batch_prep_size)
+
+        writer = Process(target=cleaner_writer, args=(output_file, to_write,))
+        writer.start()
+
+        workers = []
+        for _ in range(num_cpus - 2):
+            w = Process(target=worker_cleaner, args=(to_clean, to_write))
+            w.start()
+            workers.append(w)
+
+        with RDFRead(input_file, indexable=True) as reactions:
+            reactions.reset_index()
+            for n, raw_reaction in tqdm(enumerate(reactions), total=len(reactions)):
+                to_clean.put(raw_reaction)
+
+        for _ in workers:
+            to_clean.put("Quit")
+        for w in workers:
+            w.join()
+
+        to_write.put("Quit")
+        writer.join()